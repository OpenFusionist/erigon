/*
   Copyright 2021 Erigon contributors

   Licensed under the Apache License, Version 2.0 (the "License");
   you may not use this file except in compliance with the License.
   You may obtain a copy of the License at

       http://www.apache.org/licenses/LICENSE-2.0

   Unless required by applicable law or agreed to in writing, software
   distributed under the License is distributed on an "AS IS" BASIS,
   WITHOUT WARRANTIES OR CONDITIONS OF ANY KIND, either express or implied.
   See the License for the specific language governing permissions and
   limitations under the License.
*/

package mdbx

import (
	"context"
	"os"

	"github.com/ledgerwatch/erigon-lib/kv"
	"github.com/ledgerwatch/log/v3"
)

type TemporaryMdbx struct {
	db   kv.RwDB
	path string
}

func NewTemporaryMdbx(ctx context.Context, tempdir string) (kv.RwDB, error) {
	path, err := os.MkdirTemp(tempdir, "mdbx-temp")
	if err != nil {
		return &TemporaryMdbx{}, err
	}

<<<<<<< HEAD
	db, err := NewMDBX(log.Root()).Label(kv.InMem).Path(path).Open()
=======
	db, err := NewMDBX(log.New()).Path(path).Open(ctx)
>>>>>>> ea328137
	if err != nil {
		return &TemporaryMdbx{}, err
	}

	return &TemporaryMdbx{
		db:   db,
		path: path,
	}, nil
}

func (t *TemporaryMdbx) ReadOnly() bool { return t.db.ReadOnly() }
func (t *TemporaryMdbx) Update(ctx context.Context, f func(kv.RwTx) error) error {
	return t.db.Update(ctx, f)
}

func (t *TemporaryMdbx) UpdateNosync(ctx context.Context, f func(kv.RwTx) error) error {
	return t.db.UpdateNosync(ctx, f)
}

func (t *TemporaryMdbx) BeginRw(ctx context.Context) (kv.RwTx, error) {
	return t.db.BeginRw(ctx)
}
func (t *TemporaryMdbx) BeginRwNosync(ctx context.Context) (kv.RwTx, error) {
	return t.db.BeginRwNosync(ctx)
}

func (t *TemporaryMdbx) View(ctx context.Context, f func(kv.Tx) error) error {
	return t.db.View(ctx, f)
}

func (t *TemporaryMdbx) BeginRo(ctx context.Context) (kv.Tx, error) {
	return t.db.BeginRo(ctx)
}

func (t *TemporaryMdbx) AllTables() kv.TableCfg {
	return t.db.AllTables()
}

func (t *TemporaryMdbx) PageSize() uint64 {
	return t.db.PageSize()
}

func (t *TemporaryMdbx) Close() {
	t.db.Close()
	os.RemoveAll(t.path)
}<|MERGE_RESOLUTION|>--- conflicted
+++ resolved
@@ -35,11 +35,7 @@
 		return &TemporaryMdbx{}, err
 	}
 
-<<<<<<< HEAD
 	db, err := NewMDBX(log.Root()).Label(kv.InMem).Path(path).Open()
-=======
-	db, err := NewMDBX(log.New()).Path(path).Open(ctx)
->>>>>>> ea328137
 	if err != nil {
 		return &TemporaryMdbx{}, err
 	}
