--- conflicted
+++ resolved
@@ -585,10 +585,7 @@
 	require.NoError(collector.Collect([]byte{2}, nil))
 	require.NoError(collector.Collect([]byte{3}, nil))
 	require.NoError(collector.Load(nil, "", func(k, v []byte, table CurrentTableReader, next LoadNextFunc) error {
-<<<<<<< HEAD
-=======
 		fmt.Printf("%x %x\n", k, v)
->>>>>>> 106e8804
 		if k[0] == 1 {
 			require.Equal([]byte{1, 2, 3, 4, 5, 6, 7}, v)
 		} else if k[0] == 2 {
