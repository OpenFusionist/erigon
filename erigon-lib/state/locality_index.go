/*
   Copyright 2022 Erigon contributors

   Licensed under the Apache License, Version 2.0 (the "License");
   you may not use this file except in compliance with the License.
   You may obtain a copy of the License at

       http://www.apache.org/licenses/LICENSE-2.0

   Unless required by applicable law or agreed to in writing, software
   distributed under the License is distributed on an "AS IS" BASIS,
   WITHOUT WARRANTIES OR CONDITIONS OF ANY KIND, either express or implied.
   See the License for the specific language governing permissions and
   limitations under the License.
*/

package state

import (
	"bytes"
	"container/heap"
	"context"
	"fmt"
	"path/filepath"
	"regexp"
	"strconv"
	"sync/atomic"

	_ "github.com/FastFilter/xorfilter"
	"github.com/ledgerwatch/erigon-lib/common/assert"
	"github.com/ledgerwatch/erigon-lib/common/background"
	"github.com/ledgerwatch/erigon-lib/common/dir"
	"github.com/ledgerwatch/erigon-lib/compress"
	"github.com/ledgerwatch/erigon-lib/etl"
	"github.com/ledgerwatch/erigon-lib/kv/bitmapdb"
	"github.com/ledgerwatch/erigon-lib/recsplit"
	"github.com/ledgerwatch/log/v3"
)

const LocalityIndexUint64Limit = 64 //bitmap spend 1 bit per file, stored as uint64

// LocalityIndex - has info in which .ef or .kv files exists given key
// Format: key -> bitmap(step_number_list)
// step_number_list is list of .ef files where exists given key
type LocalityIndex struct {
	filenameBase    string
	dir, tmpdir     string // Directory where static files are created
	aggregationStep uint64 // immutable

	salt *uint32
	// preferSmallerFiles forcing files like `32-40.l` have higher priority than `0-40.l`.
	// It's used by "warm data indexing": new small "warm index" created after old data
	// merged and indexed by "cold index"
	preferSmallerFiles bool

	file *filesItem

	roFiles atomic.Pointer[ctxItem]
	logger  log.Logger

	noFsync bool // fsync is enabled by default, but tests can manually disable
}

func NewLocalityIndex(preferSmallerFiles bool, dir, filenameBase string, aggregationStep uint64, tmpdir string, salt *uint32, logger log.Logger) *LocalityIndex {
	return &LocalityIndex{
		preferSmallerFiles: preferSmallerFiles,
		dir:                dir,
		salt:               salt,
		tmpdir:             tmpdir,
		aggregationStep:    aggregationStep,
		filenameBase:       filenameBase,
		logger:             logger,
	}
}
func (li *LocalityIndex) closeWhatNotInList(fNames []string) {
	if li == nil || li.file == nil {
		return
	}

	for _, protectName := range fNames {
		if li.file.bm.FileName() == protectName {
			return
		}
	}
	li.closeFiles()
}

func (li *LocalityIndex) OpenList(fNames []string) error {
	if li == nil {
		return nil
	}
	li.closeWhatNotInList(fNames)
	_ = li.scanStateFiles(fNames)
	if err := li.openFiles(); err != nil {
		return fmt.Errorf("LocalityIndex.openFiles: %s, %w", li.filenameBase, err)
	}
	return nil
}

func (li *LocalityIndex) scanStateFiles(fNames []string) (uselessFiles []*filesItem) {
	if li == nil {
		return nil
	}

	re := regexp.MustCompile("^" + li.filenameBase + ".([0-9]+)-([0-9]+).l$")
	var err error
	for _, name := range fNames {
		subs := re.FindStringSubmatch(name)
		if len(subs) != 3 {
			if len(subs) != 0 {
				li.logger.Warn("File ignored by inverted index scan, more than 3 submatches", "name", name, "submatches", len(subs))
			}
			continue
		}
		var startStep, endStep uint64
		if startStep, err = strconv.ParseUint(subs[1], 10, 64); err != nil {
			li.logger.Warn("File ignored by inverted index scan, parsing startTxNum", "error", err, "name", name)
			continue
		}
		if endStep, err = strconv.ParseUint(subs[2], 10, 64); err != nil {
			li.logger.Warn("File ignored by inverted index scan, parsing endTxNum", "error", err, "name", name)
			continue
		}
		if startStep > endStep {
			li.logger.Warn("File ignored by inverted index scan, startTxNum > endTxNum", "name", name)
			continue
		}

		if endStep-startStep > StepsInColdFile*LocalityIndexUint64Limit {
			li.logger.Warn("LocalityIndex does store bitmaps as uint64, means it can't handle > 2048 steps. But it's possible to implement")
			continue
		}

		startTxNum, endTxNum := startStep*li.aggregationStep, endStep*li.aggregationStep
		useThisFile := li.file == nil ||
			(li.file.endTxNum < endTxNum) || // newer
			(li.preferSmallerFiles && li.file.endTxNum == endTxNum && li.file.startTxNum < startTxNum) ||
			(!li.preferSmallerFiles && li.file.startTxNum == startTxNum && li.file.endTxNum < endTxNum)
		if useThisFile {
			li.file = newFilesItem(startTxNum, endTxNum, li.aggregationStep)
			li.file.frozen = false // LocalityIndex files are never frozen
		}
	}
	return uselessFiles
}

func (li *LocalityIndex) openFiles() (err error) {
	if li == nil || li.file == nil {
		return nil
	}

	fromStep, toStep := li.file.startTxNum/li.aggregationStep, li.file.endTxNum/li.aggregationStep
	if li.file.bm == nil {
		dataPath := filepath.Join(li.dir, fmt.Sprintf("%s.%d-%d.l", li.filenameBase, fromStep, toStep))
		if dir.FileExist(dataPath) {
			li.file.bm, err = bitmapdb.OpenFixedSizeBitmaps(dataPath)
			if err != nil {
				return err
			}
		}
	}
	if li.file.index == nil {
		idxPath := filepath.Join(li.dir, fmt.Sprintf("%s.%d-%d.li", li.filenameBase, fromStep, toStep))
		if dir.FileExist(idxPath) {
			li.file.index, err = recsplit.OpenIndex(idxPath)
			if err != nil {
				return fmt.Errorf("LocalityIndex.openFiles: %w, %s", err, idxPath)
			}
		}
	}
	if li.file.existence == nil {
		idxPath := filepath.Join(li.dir, fmt.Sprintf("%s.%d-%d.li.lb", li.filenameBase, fromStep, toStep))
		if dir.FileExist(idxPath) {
<<<<<<< HEAD
			li.file.existence, err = OpenBloom(idxPath)
=======
			li.file.existence, err = OpenExistenceFilter(idxPath)
>>>>>>> 242c160c
			if err != nil {
				return err
			}
		}
	}
	li.reCalcRoFiles()
	return nil
}

func (li *LocalityIndex) closeFiles() {
	if li == nil || li.file == nil {
		return
	}
	if li.file.index != nil {
		li.file.index.Close()
		li.file.index = nil
	}
	if li.file.bm != nil {
		li.file.bm.Close()
		li.file.bm = nil
	}
	if li.file.existence != nil {
		li.file.existence = nil
	}
}
func (li *LocalityIndex) reCalcRoFiles() {
	if li == nil {
		return
	}

	if li.file == nil {
		li.roFiles.Store(nil)
		return
	}
	li.roFiles.Store(&ctxItem{
		startTxNum: li.file.startTxNum,
		endTxNum:   li.file.endTxNum,
		i:          0,
		src:        li.file,
	})
}

func (li *LocalityIndex) MakeContext() *ctxLocalityIdx {
	if li == nil {
		return nil
	}
	file := li.roFiles.Load()
	if file != nil && file.src != nil {
		file.src.refcount.Add(1)
	}
	return &ctxLocalityIdx{
		file:            file,
		aggregationStep: li.aggregationStep,
	}
}

func (lc *ctxLocalityIdx) Close() {
	if lc == nil || lc.file == nil || lc.file.src == nil { // invariant: it's safe to call Close multiple times
		return
	}
	refCnt := lc.file.src.refcount.Add(-1)
	if refCnt == 0 && lc.file.src.canDelete.Load() {
		closeLocalityIndexFilesAndRemove(lc)
	}
	lc.file = nil
}

func closeLocalityIndexFilesAndRemove(i *ctxLocalityIdx) {
	if i.file == nil || i.file.src == nil {
		return
	}
	i.file.src.closeFilesAndRemove()
	i.file.src = nil
}

func (li *LocalityIndex) Close() {
	li.closeWhatNotInList([]string{})
	li.reCalcRoFiles()
}
func (li *LocalityIndex) Files() (res []string) { return res }
func (li *LocalityIndex) NewIdxReader() *recsplit.IndexReader {
	if li != nil && li.file != nil && li.file.index != nil {
		return recsplit.NewIndexReader(li.file.index)
	}
	return nil
}

// LocalityIndex return exactly 2 file (step)
// prevents searching key in many files
func (lc *ctxLocalityIdx) lookupIdxFiles(key []byte, fromTxNum uint64) (exactShard1, exactShard2 uint64, lastIndexedTxNum uint64, ok1, ok2 bool) {
	if lc == nil || lc.file == nil {
		return 0, 0, 0, false, false
	}
	if lc.reader == nil {
		lc.reader = recsplit.NewIndexReader(lc.file.src.index)
	}

	if fromTxNum >= lc.file.endTxNum {
		return 0, 0, fromTxNum, false, false
	}

	fromFileNum := fromTxNum / lc.aggregationStep / StepsInColdFile
	fn1, fn2, ok1, ok2, err := lc.file.src.bm.First2At(lc.reader.Lookup(key), fromFileNum)
	if err != nil {
		panic(err)
	}
	return fn1 * StepsInColdFile, fn2 * StepsInColdFile, lc.file.endTxNum, ok1, ok2
}

// indexedTo - [from, to)
func (lc *ctxLocalityIdx) indexedTo() uint64 {
	if lc == nil || lc.file == nil {
		return 0
	}
	return lc.file.endTxNum
}
func (lc *ctxLocalityIdx) indexedFrom() (uint64, bool) {
	if lc == nil || lc.file == nil {
		return 0, false
	}
	return lc.file.startTxNum, true
}

// lookupLatest return latest file (step)
// prevents searching key in many files
func (lc *ctxLocalityIdx) lookupLatest(key []byte) (latestShard uint64, ok bool, err error) {
	if lc == nil || lc.file == nil || lc.file.src.index == nil {
		return 0, false, nil
	}
	if lc.reader == nil {
		lc.reader = recsplit.NewIndexReader(lc.file.src.index)
	}
	if lc.reader.Empty() {
		return 0, false, nil
	}

	hi, lo := lc.reader.Sum(key)
	if lc.file.src.existence != nil && !lc.file.src.existence.ContainsHash(hi) {
		return 0, false, nil
	}

	//if bytes.HasPrefix(key, common.FromHex("f29a")) {
	//	res, _ := lc.file.src.bm.At(lc.reader.Lookup(key))
	//	l, _, _ := lc.file.src.bm.LastAt(lc.reader.Lookup(key))
	//	fmt.Printf("idx: %x, %d, last: %d\n", key, res, l)
	//}
	return lc.file.src.bm.LastAt(lc.reader.LookupHash(hi, lo))
}

func (li *LocalityIndex) exists(fromStep, toStep uint64) bool {
	return dir.FileExist(filepath.Join(li.dir, fmt.Sprintf("%s.%d-%d.li", li.filenameBase, fromStep, toStep))) &&
		dir.FileExist(filepath.Join(li.dir, fmt.Sprintf("%s.%d-%d.li.lb", li.filenameBase, fromStep, toStep)))
}

func (li *LocalityIndex) buildFiles(ctx context.Context, fromStep, toStep uint64, convertStepsToFileNums bool, ps *background.ProgressSet, makeIter func() *LocalityIterator) (files *LocalityIndexFiles, err error) {
	if li == nil {
		return nil, nil
	}
	if toStep < fromStep {
		return nil, fmt.Errorf("LocalityIndex.buildFiles: fromStep(%d) < toStep(%d)", fromStep, toStep)
	}

	fName := fmt.Sprintf("%s.%d-%d.li", li.filenameBase, fromStep, toStep)
	idxPath := filepath.Join(li.dir, fName)
	filePath := filepath.Join(li.dir, fmt.Sprintf("%s.%d-%d.l", li.filenameBase, fromStep, toStep))

	p := ps.AddNew(fName, uint64(1))
	defer ps.Delete(p)

	count := 0
	it := makeIter()
	defer it.Close()
	//if it.FilesAmount() == 1 { // optimization: no reason to create LocalityIndex for 1 file
	//	return nil, nil
	//}

	for it.HasNext() {
		_, _, _ = it.Next()
		count++
	}
	it.Close()

	p.Total.Store(uint64(count))

	rs, err := recsplit.NewRecSplit(recsplit.RecSplitArgs{
		KeyCount:    count,
		Enums:       false,
		BucketSize:  2000,
		LeafSize:    8,
		TmpDir:      li.tmpdir,
		IndexFile:   idxPath,
		EtlBufLimit: etl.BufferOptimalSize / 2,
		Salt:        li.salt,
	}, li.logger)
	if err != nil {
		return nil, fmt.Errorf("create recsplit: %w", err)
	}
	defer rs.Close()
	rs.LogLvl(log.LvlTrace)
	if li.noFsync {
		rs.DisableFsync()
	}

	//statelessHasher := murmur3.New128WithSeed(rs.Salt())
	var bloom *ExistenceFilter
	for {
		p.Processed.Store(0)
		i := uint64(0)
		maxPossibleValue := int(toStep - fromStep)
		baseDataID := fromStep
		if convertStepsToFileNums {
			maxPossibleValue = int(it.FilesAmount())
			baseDataID = uint64(0)
		}
		dense, err := bitmapdb.NewFixedSizeBitmapsWriter(filePath, maxPossibleValue, baseDataID, uint64(count), li.logger)
		if err != nil {
			return nil, err
		}
		defer dense.Close()
		if li.noFsync {
			dense.DisableFsync()
		}

		//if count > 0 {
<<<<<<< HEAD
		//	existence, err = NewBloom(uint64(count), idxPath+".lb")
=======
		//	existence, err = NewExistenceFilter(uint64(count), idxPath+".lb")
>>>>>>> 242c160c
		//	if err != nil {
		//		return nil, err
		//	}
		//}

		it = makeIter()
		defer it.Close()
		for it.HasNext() {
			k, inSteps, err := it.Next()
			if err != nil {
				return nil, err
			}
			//if bytes.HasPrefix(k, common.FromHex("5e7d")) {
			//	fmt.Printf("build: %x, %d\n", k, inSteps)
			//}

			if convertStepsToFileNums {
				for j := range inSteps {
					inSteps[j] = inSteps[j] / StepsInColdFile
				}
			}

			//statelessHasher.Reset()
			//statelessHasher.Write(k) //nolint:errcheck
			//hi, _ := statelessHasher.Sum128()
			//existence.AddHash(hi)

			//wrintf("buld: %x, %d, %d\n", k, i, inFiles)
			if err := dense.AddArray(i, inSteps); err != nil {
				return nil, err
			}
			if err = rs.AddKey(k, i); err != nil {
				return nil, err
			}
			i++
			p.Processed.Add(1)
		}
		it.Close()

		if err := dense.Build(); err != nil {
			return nil, err
		}

		if err = rs.Build(ctx); err != nil {
			if rs.Collision() {
				li.logger.Warn("Building recsplit. Collision happened. It's ok. Restarting...")
				rs.ResetNextSalt()
			} else {
				return nil, fmt.Errorf("build idx: %w", err)
			}
		} else {
			break
		}
	}

	//if existence != nil {
	//	if err := existence.Build(); err != nil {
	//		return nil, err
	//	}
	//	existence.Close() //TODO: move to defer, and move building and opennig to different funcs
	//}

	idx, err := recsplit.OpenIndex(idxPath)
	if err != nil {
		return nil, err
	}
	bm, err := bitmapdb.OpenFixedSizeBitmaps(filePath)
	if err != nil {
		return nil, err
	}
	//if dir.FileExist(idxPath + ".lb") {
<<<<<<< HEAD
	//	existence, err = OpenBloom(idxPath + ".lb")
=======
	//	existence, err = OpenExistenceFilter(idxPath + ".lb")
>>>>>>> 242c160c
	//	if err != nil {
	//		return nil, err
	//	}
	//}
	return &LocalityIndexFiles{index: idx, bm: bm, bloom: bloom, fromStep: fromStep, toStep: toStep}, nil
}

func (li *LocalityIndex) integrateFiles(sf *LocalityIndexFiles) {
	if li == nil {
		return
	}
	if li.file != nil {
		li.file.canDelete.Store(true)
	}
	if sf == nil {
		return //TODO: support non-indexing of single file
		//li.file = nil
		//li.bm = nil
	} else {
		li.file = &filesItem{
			startTxNum: sf.fromStep * li.aggregationStep,
			endTxNum:   sf.toStep * li.aggregationStep,
			index:      sf.index,
			bm:         sf.bm,
			existence:  sf.bloom,
			frozen:     false,
		}
	}
	li.reCalcRoFiles()
}

func (li *LocalityIndex) BuildMissedIndices(ctx context.Context, fromStep, toStep uint64, convertStepsToFileNums bool, ps *background.ProgressSet, makeIter func() *LocalityIterator) error {
	f, err := li.buildFiles(ctx, fromStep, toStep, convertStepsToFileNums, ps, makeIter)
	if err != nil {
		return err
	}
	li.integrateFiles(f)
	return nil
}

type LocalityIndexFiles struct {
	index *recsplit.Index
	bm    *bitmapdb.FixedSizeBitmaps
	bloom *ExistenceFilter

	fromStep, toStep uint64
}

func (sf LocalityIndexFiles) Close() {
	if sf.index != nil {
		sf.index.Close()
	}
	if sf.bm != nil {
		sf.bm.Close()
	}
	if sf.bloom != nil {
		sf.bloom.Close()
	}
}

type LocalityIterator struct {
	aggStep           uint64
	compressVals      bool
	h                 ReconHeapOlderFirst
	v, nextV, vBackup []uint64
	k, nextK, kBackup []byte
	progress          uint64

	totalOffsets, filesAmount uint64
	involvedFiles             []*compress.Decompressor //used in destructor to disable read-ahead
	ctx                       context.Context
}

func (si *LocalityIterator) advance() {
	for si.h.Len() > 0 {
		top := heap.Pop(&si.h).(*ReconItem)
		key := top.key
		var offset uint64
		//if si.compressVals {
		offset, _ = top.g.Skip()
		//} else {
		//	offset, _ = top.g.SkipUncompressed()
		//}
		si.progress += offset - top.lastOffset
		top.lastOffset = offset
		inStep := top.startTxNum / si.aggStep
		if top.g.HasNext() {
			top.key, _ = top.g.Next(nil)
			heap.Push(&si.h, top)
		}

		if si.k == nil {
			si.k = key
			si.v = append(si.v, inStep)
			continue
		}

		if !bytes.Equal(key, si.k) {
			si.nextV, si.v = si.v, si.nextV[:0]
			si.nextK = si.k

			si.v = append(si.v, inStep)
			si.k = key
			return
		}
		si.v = append(si.v, inStep)
	}
	si.nextV, si.v = si.v, si.nextV[:0]
	si.nextK = si.k
	si.k = nil
}

func (si *LocalityIterator) HasNext() bool { return si.nextK != nil }
func (si *LocalityIterator) Progress() float64 {
	return (float64(si.progress) / float64(si.totalOffsets)) * 100
}
func (si *LocalityIterator) FilesAmount() uint64 { return si.filesAmount }

func (si *LocalityIterator) Next() ([]byte, []uint64, error) {
	select {
	case <-si.ctx.Done():
		return nil, nil, si.ctx.Err()
	default:
	}

	//if hi.err != nil {
	//	return nil, nil, hi.err
	//}
	//hi.limit--

	// Satisfy iter.Dual Invariant 2
	si.nextK, si.kBackup, si.nextV, si.vBackup = si.kBackup, si.nextK, si.vBackup, si.nextV
	si.advance()
	return si.kBackup, si.vBackup, nil
}

// Close - safe to call multiple times
func (si *LocalityIterator) Close() {
	for _, f := range si.involvedFiles {
		f.DisableReadAhead()
	}
	si.involvedFiles = nil
}

// iterateKeysLocality [from, to)
func (ic *InvertedIndexContext) iterateKeysLocality(ctx context.Context, fromStep, toStep uint64, last *compress.Decompressor) *LocalityIterator {
	fromTxNum, toTxNum := fromStep*ic.ii.aggregationStep, toStep*ic.ii.aggregationStep
	si := &LocalityIterator{ctx: ctx, aggStep: ic.ii.aggregationStep, compressVals: false}

	for _, item := range ic.files {
		if item.endTxNum <= fromTxNum || item.startTxNum >= toTxNum {
			continue
		}
		if assert.Enable {
			if (item.endTxNum-item.startTxNum)/si.aggStep != StepsInColdFile {
				panic(fmt.Errorf("frozen file of small size: %s", item.src.decompressor.FileName()))
			}
		}
		item.src.decompressor.EnableReadAhead() // disable in destructor of iterator
		si.involvedFiles = append(si.involvedFiles, item.src.decompressor)

		g := NewArchiveGetter(item.src.decompressor.MakeGetter(), ic.ii.compression)
		if g.HasNext() {
			key, offset := g.Next(nil)

			heapItem := &ReconItem{startTxNum: item.startTxNum, endTxNum: item.endTxNum, g: g, txNum: ^item.endTxNum, key: key, startOffset: offset, lastOffset: offset}
			heap.Push(&si.h, heapItem)
		}
		si.totalOffsets += uint64(g.Size())
		si.filesAmount++
	}

	if last != nil {
		//add last one
		last.EnableReadAhead() // disable in destructor of iterator
		si.involvedFiles = append(si.involvedFiles, last)
		g := NewArchiveGetter(last.MakeGetter(), ic.ii.compression)
		if g.HasNext() {
			key, offset := g.Next(nil)

			startTxNum, endTxNum := (toStep-1)*ic.ii.aggregationStep, toStep*ic.ii.aggregationStep
			heapItem := &ReconItem{startTxNum: startTxNum, endTxNum: endTxNum, g: g, txNum: ^endTxNum, key: key, startOffset: offset, lastOffset: offset}
			heap.Push(&si.h, heapItem)
		}
		si.totalOffsets += uint64(g.Size())
		si.filesAmount++
	}

	si.advance()
	return si
}<|MERGE_RESOLUTION|>--- conflicted
+++ resolved
@@ -171,11 +171,7 @@
 	if li.file.existence == nil {
 		idxPath := filepath.Join(li.dir, fmt.Sprintf("%s.%d-%d.li.lb", li.filenameBase, fromStep, toStep))
 		if dir.FileExist(idxPath) {
-<<<<<<< HEAD
-			li.file.existence, err = OpenBloom(idxPath)
-=======
 			li.file.existence, err = OpenExistenceFilter(idxPath)
->>>>>>> 242c160c
 			if err != nil {
 				return err
 			}
@@ -400,11 +396,7 @@
 		}
 
 		//if count > 0 {
-<<<<<<< HEAD
-		//	existence, err = NewBloom(uint64(count), idxPath+".lb")
-=======
 		//	existence, err = NewExistenceFilter(uint64(count), idxPath+".lb")
->>>>>>> 242c160c
 		//	if err != nil {
 		//		return nil, err
 		//	}
@@ -476,11 +468,7 @@
 		return nil, err
 	}
 	//if dir.FileExist(idxPath + ".lb") {
-<<<<<<< HEAD
-	//	existence, err = OpenBloom(idxPath + ".lb")
-=======
 	//	existence, err = OpenExistenceFilter(idxPath + ".lb")
->>>>>>> 242c160c
 	//	if err != nil {
 	//		return nil, err
 	//	}
