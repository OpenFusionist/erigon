/*
   Copyright 2021 Erigon contributors

   Licensed under the Apache License, Version 2.0 (the "License");
   you may not use this file except in compliance with the License.
   You may obtain a copy of the License at

       http://www.apache.org/licenses/LICENSE-2.0

   Unless required by applicable law or agreed to in writing, software
   distributed under the License is distributed on an "AS IS" BASIS,
   WITHOUT WARRANTIES OR CONDITIONS OF ANY KIND, either express or implied.
   See the License for the specific language governing permissions and
   limitations under the License.
*/

package downloader

import (
	"context"
	"errors"
	"fmt"
	"runtime"
	"strings"
	"sync"
	"sync/atomic"
	"time"

	"github.com/anacrolix/torrent"
	"github.com/anacrolix/torrent/metainfo"
	"github.com/anacrolix/torrent/storage"
	"github.com/c2h5oh/datasize"
	"github.com/ledgerwatch/erigon-lib/common"
	"github.com/ledgerwatch/erigon-lib/common/datadir"
	"github.com/ledgerwatch/erigon-lib/common/dbg"
	"github.com/ledgerwatch/erigon-lib/downloader/downloadercfg"
	"github.com/ledgerwatch/erigon-lib/kv"
	"github.com/ledgerwatch/erigon-lib/kv/mdbx"
	"github.com/ledgerwatch/log/v3"
	"golang.org/x/sync/errgroup"
	"golang.org/x/sync/semaphore"
)

// Downloader - component which downloading historical files. Can use BitTorrent, or other protocols
type Downloader struct {
	db                kv.RwDB
	pieceCompletionDB storage.PieceCompletion
	torrentClient     *torrent.Client

	cfg *downloadercfg.Cfg

	statsLock *sync.RWMutex
	stats     AggStats

	folder storage.ClientImplCloser

	ctx          context.Context
	stopMainLoop context.CancelFunc
	wg           sync.WaitGroup

	webseeds  *WebSeeds
	logger    log.Logger
	verbosity log.Lvl
}

type AggStats struct {
	MetadataReady, FilesTotal int32
	PeersUnique               int32
	ConnectionsTotal          uint64

	Completed bool
	Progress  float32

	BytesCompleted, BytesTotal     uint64
	DroppedCompleted, DroppedTotal uint64

	BytesDownload, BytesUpload uint64
	UploadRate, DownloadRate   uint64
}

func New(ctx context.Context, cfg *downloadercfg.Cfg, dirs datadir.Dirs, logger log.Logger, verbosity log.Lvl) (*Downloader, error) {
	db, c, m, torrentClient, err := openClient(cfg.Dirs.Downloader, cfg.Dirs.Snap, cfg.ClientConfig)
	if err != nil {
		return nil, fmt.Errorf("openClient: %w", err)
	}

	peerID, err := readPeerID(db)
	if err != nil {
		return nil, fmt.Errorf("get peer id: %w", err)
	}
	cfg.ClientConfig.PeerID = string(peerID)
	if len(peerID) == 0 {
		if err = savePeerID(db, torrentClient.PeerID()); err != nil {
			return nil, fmt.Errorf("save peer id: %w", err)
		}
	}

	d := &Downloader{
		cfg:               cfg,
		db:                db,
		pieceCompletionDB: c,
		folder:            m,
		torrentClient:     torrentClient,
		statsLock:         &sync.RWMutex{},
		webseeds:          &WebSeeds{logger: logger, verbosity: verbosity},
		logger:            logger,
		verbosity:         verbosity,
	}
	d.ctx, d.stopMainLoop = context.WithCancel(ctx)

	if err := d.BuildTorrentFilesIfNeed(d.ctx); err != nil {
		return nil, err
	}
	if err := d.addTorrentFilesFromDisk(false); err != nil {
		return nil, err
	}
	// CornerCase: no peers -> no anoncments to trackers -> no magnetlink resolution (but magnetlink has filename)
	// means we can start adding weebseeds without waiting for `<-t.GotInfo()`
	d.wg.Add(1)
	go func() {
		defer d.wg.Done()
		d.webseeds.Discover(d.ctx, d.cfg.WebSeedUrls, d.cfg.WebSeedFiles, d.cfg.Dirs.Snap)
		// webseeds.Discover may create new .torrent files on disk
		if err := d.addTorrentFilesFromDisk(true); err != nil && !errors.Is(err, context.Canceled) {
			d.logger.Warn("[snapshots] addTorrentFilesFromDisk", "err", err)
		}
	}()
	return d, nil
}

func (d *Downloader) MainLoopInBackground(silent bool) {
	d.wg.Add(1)
	go func() {
		defer d.wg.Done()
		if err := d.mainLoop(silent); err != nil {
			if !errors.Is(err, context.Canceled) {
				d.logger.Warn("[snapshots]", "err", err)
			}
		}
	}()
}

func (d *Downloader) mainLoop(silent bool) error {
	var sem = semaphore.NewWeighted(int64(d.cfg.DownloadSlots))

	d.wg.Add(1)
	go func() {
		defer d.wg.Done()

		// Torrents that are already taken care of
		//// First loop drops torrents that were downloaded or are already complete
		//// This improves efficiency of download by reducing number of active torrent (empirical observation)
		//for torrents := d.torrentClient.Torrents(); len(torrents) > 0; torrents = d.torrentClient.Torrents() {
		//	select {
		//	case <-d.ctx.Done():
		//		return
		//	default:
		//	}
		//	for _, t := range torrents {
		//		if _, already := torrentMap[t.InfoHash()]; already {
		//			continue
		//		}
		//		select {
		//		case <-d.ctx.Done():
		//			return
		//		case <-t.GotInfo():
		//		}
		//		if t.Complete.Bool() {
		//			atomic.AddUint64(&d.stats.DroppedCompleted, uint64(t.BytesCompleted()))
		//			atomic.AddUint64(&d.stats.DroppedTotal, uint64(t.Length()))
		//			t.Drop()
		//			torrentMap[t.InfoHash()] = struct{}{}
		//			continue
		//		}
		//		if err := sem.Acquire(d.ctx, 1); err != nil {
		//			return
		//		}
		//		t.AllowDataDownload()
		//		t.DownloadAll()
		//		torrentMap[t.InfoHash()] = struct{}{}
		//		d.wg.Add(1)
		//		go func(t *torrent.Torrent) {
		//			defer d.wg.Done()
		//			defer sem.Release(1)
		//			select {
		//			case <-d.ctx.Done():
		//				return
		//			case <-t.Complete.On():
		//			}
		//			atomic.AddUint64(&d.stats.DroppedCompleted, uint64(t.BytesCompleted()))
		//			atomic.AddUint64(&d.stats.DroppedTotal, uint64(t.Length()))
		//			t.Drop()
		//		}(t)
		//	}
		//}
		//atomic.StoreUint64(&d.stats.DroppedCompleted, 0)
		//atomic.StoreUint64(&d.stats.DroppedTotal, 0)
		//d.addTorrentFilesFromDisk(false)
<<<<<<< HEAD
		clear(torrentMap)
=======
>>>>>>> 6b79b90a
		for {
			torrents := d.torrentClient.Torrents()
			select {
			case <-d.ctx.Done():
				return
			default:
			}
			for _, t := range torrents {
				if t.Complete.Bool() {
					continue
				}
				if err := sem.Acquire(d.ctx, 1); err != nil {
					return
				}
				t.AllowDataDownload()
				select {
				case <-d.ctx.Done():
					return
				case <-t.GotInfo():
				}
				t.DownloadAll()
				d.wg.Add(1)
				go func(t *torrent.Torrent) {
					defer d.wg.Done()
					defer sem.Release(1)
					select {
					case <-d.ctx.Done():
						return
					case <-t.Complete.On():
					}
				}(t)
			}

			select {
			case <-d.ctx.Done():
				return
			case <-time.After(10 * time.Second):
			}
		}
	}()

	logEvery := time.NewTicker(20 * time.Second)
	defer logEvery.Stop()

	statInterval := 20 * time.Second
	statEvery := time.NewTicker(statInterval)
	defer statEvery.Stop()

	var m runtime.MemStats
	justCompleted := true
	for {
		select {
		case <-d.ctx.Done():
			return d.ctx.Err()
		case <-statEvery.C:
			d.ReCalcStats(statInterval)

		case <-logEvery.C:
			if silent {
				continue
			}

			stats := d.Stats()

			dbg.ReadMemStats(&m)
			if stats.Completed {
				if justCompleted {
					justCompleted = false
					// force fsync of db. to not loose results of downloading on power-off
					_ = d.db.Update(d.ctx, func(tx kv.RwTx) error { return nil })
				}

				d.logger.Info("[snapshots] Seeding",
					"up", common.ByteCount(stats.UploadRate)+"/s",
					"peers", stats.PeersUnique,
					"conns", stats.ConnectionsTotal,
					"files", stats.FilesTotal,
					"alloc", common.ByteCount(m.Alloc), "sys", common.ByteCount(m.Sys),
				)
				continue
			}

			d.logger.Info("[snapshots] Downloading",
				"progress", fmt.Sprintf("%.2f%% %s/%s", stats.Progress, common.ByteCount(stats.BytesCompleted), common.ByteCount(stats.BytesTotal)),
				"download", common.ByteCount(stats.DownloadRate)+"/s",
				"upload", common.ByteCount(stats.UploadRate)+"/s",
				"peers", stats.PeersUnique,
				"conns", stats.ConnectionsTotal,
				"files", stats.FilesTotal,
				"alloc", common.ByteCount(m.Alloc), "sys", common.ByteCount(m.Sys),
			)

			if stats.PeersUnique == 0 {
				ips := d.TorrentClient().BadPeerIPs()
				if len(ips) > 0 {
					d.logger.Info("[snapshots] Stats", "banned", ips)
				}
			}
		}
	}
}

func (d *Downloader) SnapDir() string { return d.cfg.Dirs.Snap }

func (d *Downloader) ReCalcStats(interval time.Duration) {
	//Call this methods outside of `statsLock` critical section, because they have own locks with contention
	torrents := d.torrentClient.Torrents()
	connStats := d.torrentClient.ConnStats()
	peers := make(map[torrent.PeerID]struct{}, 16)

	d.statsLock.Lock()
	defer d.statsLock.Unlock()
	prevStats, stats := d.stats, d.stats

	stats.Completed = true
	stats.BytesDownload = uint64(connStats.BytesReadUsefulIntendedData.Int64())
	stats.BytesUpload = uint64(connStats.BytesWrittenData.Int64())

	stats.BytesTotal, stats.BytesCompleted, stats.ConnectionsTotal, stats.MetadataReady = atomic.LoadUint64(&stats.DroppedTotal), atomic.LoadUint64(&stats.DroppedCompleted), 0, 0

	var zeroProgress []string
	var noMetadata []string
	for _, t := range torrents {
		select {
		case <-t.GotInfo():
			stats.MetadataReady++
			for _, peer := range t.PeerConns() {
				stats.ConnectionsTotal++
				peers[peer.PeerID] = struct{}{}
			}
			stats.BytesCompleted += uint64(t.BytesCompleted())
			stats.BytesTotal += uint64(t.Length())
			if !t.Complete.Bool() {
				progress := float32(float64(100) * (float64(t.BytesCompleted()) / float64(t.Length())))
				if progress == 0 {
					zeroProgress = append(zeroProgress, t.Name())
				} else {
					d.logger.Log(d.verbosity, "[snapshots] progress", "name", t.Name(), "progress", fmt.Sprintf("%.2f%%", progress), "webseeds", len(t.Metainfo().UrlList))
				}
			}
		default:
			noMetadata = append(noMetadata, t.Name())
		}

		stats.Completed = stats.Completed && t.Complete.Bool()
	}
	if len(noMetadata) > 0 {
		amount := len(noMetadata)
		if len(noMetadata) > 5 {
			noMetadata = append(noMetadata[:5], "...")
		}
		d.logger.Log(d.verbosity, "[snapshots] no metadata yet", "files", amount, "list", strings.Join(noMetadata, ","))
	}
	if len(zeroProgress) > 0 {
		amount := len(zeroProgress)
		if len(zeroProgress) > 5 {
			zeroProgress = append(zeroProgress[:5], "...")
		}
		d.logger.Log(d.verbosity, "[snapshots] no progress yet", "files", amount, "list", strings.Join(zeroProgress, ","))
	}

	stats.DownloadRate = (stats.BytesDownload - prevStats.BytesDownload) / uint64(interval.Seconds())
	stats.UploadRate = (stats.BytesUpload - prevStats.BytesUpload) / uint64(interval.Seconds())

	if stats.BytesTotal == 0 {
		stats.Progress = 0
	} else {
		stats.Progress = float32(float64(100) * (float64(stats.BytesCompleted) / float64(stats.BytesTotal)))
		if stats.Progress == 100 && !stats.Completed {
			stats.Progress = 99.99
		}
	}
	stats.PeersUnique = int32(len(peers))
	stats.FilesTotal = int32(len(torrents))

	d.stats = stats
}

func (d *Downloader) verifyFile(ctx context.Context, t *torrent.Torrent, completePieces *atomic.Uint64) error {
	select {
	case <-ctx.Done():
		return ctx.Err()
	case <-t.GotInfo():
	}

	g := &errgroup.Group{}
	for i := 0; i < t.NumPieces(); i++ {
		i := i
		g.Go(func() error {
			select {
			case <-ctx.Done():
				return ctx.Err()
			default:
			}

			t.Piece(i).VerifyData()
			completePieces.Add(1)
			return nil
		})
		//<-t.Complete.On()
	}
	return g.Wait()
}

func (d *Downloader) VerifyData(ctx context.Context) error {
	total := 0
	torrents := d.torrentClient.Torrents()
	for _, t := range torrents {
		select {
		case <-t.GotInfo():
			total += t.NumPieces()
		default:
			continue
		}
	}

	completedPieces := &atomic.Uint64{}

	{
		d.logger.Info("[snapshots] Verify start")
		defer d.logger.Info("[snapshots] Verify done")
		logEvery := time.NewTicker(20 * time.Second)
		defer logEvery.Stop()
		d.wg.Add(1)
		go func() {
			defer d.wg.Done()
			for {
				select {
				case <-ctx.Done():
					return
				case <-logEvery.C:
					d.logger.Info("[snapshots] Verify", "progress", fmt.Sprintf("%.2f%%", 100*float64(completedPieces.Load())/float64(total)))
				}
			}
		}()
	}

	g, ctx := errgroup.WithContext(ctx)
	// torrent lib internally limiting amount of hashers per file
	// set limit here just to make load predictable, not to control Disk/CPU consumption
	g.SetLimit(runtime.GOMAXPROCS(-1) * 4)

	for _, t := range torrents {
		t := t
		g.Go(func() error {
			return d.verifyFile(ctx, t, completedPieces)
		})
	}

	if err := g.Wait(); err != nil {
		return err
	}
	// force fsync of db. to not loose results of validation on power-off
	return d.db.Update(context.Background(), func(tx kv.RwTx) error { return nil })
}

// AddNewSeedableFile decides what we do depending on wether we have the .seg file or the .torrent file
// have .torrent no .seg => get .seg file from .torrent
// have .seg no .torrent => get .torrent from .seg
func (d *Downloader) AddNewSeedableFile(ctx context.Context, name string) error {
	// if we don't have the torrent file we build it if we have the .seg file
	torrentFilePath, err := BuildTorrentIfNeed(ctx, name, d.SnapDir())
	if err != nil {
		return err
	}
	ts, err := loadTorrent(torrentFilePath)
	if err != nil {
		return err
	}
	wsUrls, ok := d.webseeds.ByFileName(ts.DisplayName)
	if ok {
		ts.Webseeds = append(ts.Webseeds, wsUrls...)
	}
	err = addTorrentFile(ctx, ts, d.torrentClient)
	if err != nil {
		return fmt.Errorf("addTorrentFile: %w", err)
	}
	return nil
}

func (d *Downloader) exists(name string) bool {
	// Paranoic Mode on: if same file changed infoHash - skip it
	// use-cases:
	//	- release of re-compressed version of same file,
	//	- ErigonV1.24 produced file X, then ErigonV1.25 released with new compression algorithm and produced X with anouther infoHash.
	//		ErigonV1.24 node must keep using existing file instead of downloading new one.
	for _, t := range d.torrentClient.Torrents() {
		if t.Name() == name {
			return true
		}
	}
	return false
}
func (d *Downloader) AddInfoHashAsMagnetLink(ctx context.Context, infoHash metainfo.Hash, name string) error {
	if d.exists(name) {
		return nil
	}
	mi := &metainfo.MetaInfo{AnnounceList: Trackers}
	magnet := mi.Magnet(&infoHash, &metainfo.Info{Name: name})
	spec, err := torrent.TorrentSpecFromMagnetUri(magnet.String())
	if err != nil {
		return err
	}
	spec.DisallowDataDownload = true
	t, _, err := d.torrentClient.AddTorrentSpec(spec)
	if err != nil {
		return err
	}
	d.wg.Add(1)
	go func(t *torrent.Torrent) {
		defer d.wg.Done()
		select {
		case <-ctx.Done():
			return
		case <-t.GotInfo():
		}

		mi := t.Metainfo()
		if err := CreateTorrentFileIfNotExists(d.SnapDir(), t.Info(), &mi); err != nil {
			d.logger.Warn("[snapshots] create torrent file", "err", err)
			return
		}
		urls, ok := d.webseeds.ByFileName(t.Name())
		if ok {
			t.AddWebSeeds(urls)
		}
	}(t)
	//log.Debug("[downloader] downloaded both seg and torrent files", "hash", infoHash)
	return nil
}

func seedableFiles(dirs datadir.Dirs) ([]string, error) {
	files, err := seedableSegmentFiles(dirs.Snap)
	if err != nil {
		return nil, fmt.Errorf("seedableSegmentFiles: %w", err)
	}
	l1, err := seedableSnapshotsBySubDir(dirs.Snap, "idx")
	if err != nil {
		return nil, err
	}
	l2, err := seedableSnapshotsBySubDir(dirs.Snap, "history")
	if err != nil {
		return nil, err
	}
	l3, err := seedableSnapshotsBySubDir(dirs.Snap, "domain")
	if err != nil {
		return nil, err
	}
	files = append(append(append(files, l1...), l2...), l3...)
	return files, nil
}
func (d *Downloader) addTorrentFilesFromDisk(quiet bool) error {
	logEvery := time.NewTicker(20 * time.Second)
	defer logEvery.Stop()

	files, err := AllTorrentSpecs(d.cfg.Dirs)
	if err != nil {
		return err
	}
	for i, ts := range files {
		ws, ok := d.webseeds.ByFileName(ts.DisplayName)
		if ok {
			ts.Webseeds = append(ts.Webseeds, ws...)
		}
		err := addTorrentFile(d.ctx, ts, d.torrentClient)
		if err != nil {
			return err
		}
		select {
		case <-logEvery.C:
			if !quiet {
				log.Info("[snapshots] Adding .torrent files", "progress", fmt.Sprintf("%d/%d", i, len(files)))
			}
		default:
		}
	}
	return nil
}
func (d *Downloader) BuildTorrentFilesIfNeed(ctx context.Context) error {
	return BuildTorrentFilesIfNeed(ctx, d.cfg.Dirs)
}
func (d *Downloader) Stats() AggStats {
	d.statsLock.RLock()
	defer d.statsLock.RUnlock()
	return d.stats
}

func (d *Downloader) Close() {
	d.stopMainLoop()
	d.wg.Wait()
	d.torrentClient.Close()
	if err := d.folder.Close(); err != nil {
		d.logger.Warn("[snapshots] folder.close", "err", err)
	}
	if err := d.pieceCompletionDB.Close(); err != nil {
		d.logger.Warn("[snapshots] pieceCompletionDB.close", "err", err)
	}
	d.db.Close()
}

func (d *Downloader) PeerID() []byte {
	peerID := d.torrentClient.PeerID()
	return peerID[:]
}

func (d *Downloader) StopSeeding(hash metainfo.Hash) error {
	t, ok := d.torrentClient.Torrent(hash)
	if !ok {
		return nil
	}
	ch := t.Closed()
	t.Drop()
	<-ch
	return nil
}

func (d *Downloader) TorrentClient() *torrent.Client { return d.torrentClient }

func openClient(dbDir, snapDir string, cfg *torrent.ClientConfig) (db kv.RwDB, c storage.PieceCompletion, m storage.ClientImplCloser, torrentClient *torrent.Client, err error) {
	db, err = mdbx.NewMDBX(log.New()).
		Label(kv.DownloaderDB).
		WithTableCfg(func(defaultBuckets kv.TableCfg) kv.TableCfg { return kv.DownloaderTablesCfg }).
		SyncPeriod(15 * time.Second).
		GrowthStep(16 * datasize.MB).
		Path(dbDir).
		Open()
	if err != nil {
		return nil, nil, nil, nil, fmt.Errorf("torrentcfg.openClient: %w", err)
	}
	c, err = NewMdbxPieceCompletion(db)
	if err != nil {
		return nil, nil, nil, nil, fmt.Errorf("torrentcfg.NewMdbxPieceCompletion: %w", err)
	}
	m = storage.NewMMapWithCompletion(snapDir, c)
	cfg.DefaultStorage = m

	torrentClient, err = torrent.NewClient(cfg)
	if err != nil {
		return nil, nil, nil, nil, fmt.Errorf("torrent.NewClient: %w", err)
	}

	return db, c, m, torrentClient, nil
}<|MERGE_RESOLUTION|>--- conflicted
+++ resolved
@@ -196,10 +196,6 @@
 		//atomic.StoreUint64(&d.stats.DroppedCompleted, 0)
 		//atomic.StoreUint64(&d.stats.DroppedTotal, 0)
 		//d.addTorrentFilesFromDisk(false)
-<<<<<<< HEAD
-		clear(torrentMap)
-=======
->>>>>>> 6b79b90a
 		for {
 			torrents := d.torrentClient.Torrents()
 			select {
