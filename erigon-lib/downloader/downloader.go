--- conflicted
+++ resolved
@@ -216,15 +216,6 @@
 					return
 				case <-t.GotInfo():
 				}
-<<<<<<< HEAD
-				t.AllowDataDownload()
-				select {
-				case <-d.ctx.Done():
-					return
-				case <-t.GotInfo():
-				}
-=======
->>>>>>> 0a2cc303
 				t.DownloadAll()
 				d.wg.Add(1)
 				go func(t *torrent.Torrent) {
