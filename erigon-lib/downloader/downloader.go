--- conflicted
+++ resolved
@@ -34,11 +34,6 @@
 	"github.com/ledgerwatch/erigon-lib/kv"
 	"github.com/ledgerwatch/erigon-lib/kv/mdbx"
 	"github.com/ledgerwatch/log/v3"
-<<<<<<< HEAD
-	"github.com/pelletier/go-toml/v2"
-=======
-	"golang.org/x/exp/maps"
->>>>>>> 4d066a22
 	"golang.org/x/sync/errgroup"
 	"golang.org/x/sync/semaphore"
 )
@@ -201,13 +196,8 @@
 		}
 		atomic.StoreUint64(&d.stats.DroppedCompleted, 0)
 		atomic.StoreUint64(&d.stats.DroppedTotal, 0)
-<<<<<<< HEAD
-		d.addSegments(d.ctx)
+		d.addTorrentFilesFromDisk(d.ctx)
 		clear(torrentMap)
-=======
-		d.addTorrentFilesFromDisk(d.ctx)
-		maps.Clear(torrentMap)
->>>>>>> 4d066a22
 		for {
 			torrents := d.torrentClient.Torrents()
 			select {
