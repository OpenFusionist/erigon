--- conflicted
+++ resolved
@@ -132,15 +132,6 @@
 	snapshotVersion := snapcfg.KnownCfg(cliCtx.String(utils.ChainFlag.Name), 0).Version
 
 	return caplin1.RunCaplinPhase1(ctx, sentinel, executionEngine, cfg.BeaconCfg, cfg.GenesisCfg, state, caplinFreezer, cfg.Dirs, snapshotVersion, beacon_router_configuration.RouterConfiguration{
-<<<<<<< HEAD
-		Protocol:        cfg.BeaconProtocol,
-		Address:         cfg.BeaconAddr,
-		ReadTimeTimeout: cfg.BeaconApiReadTimeout,
-		WriteTimeout:    cfg.BeaconApiWriteTimeout,
-		IdleTimeout:     cfg.BeaconApiWriteTimeout,
-		Active:          !cfg.NoBeaconApi,
-	}, nil, nil, false, false, historyDB, indiciesDB, nil)
-=======
 		Protocol:         cfg.BeaconProtocol,
 		Address:          cfg.BeaconAddr,
 		ReadTimeTimeout:  cfg.BeaconApiReadTimeout,
@@ -150,6 +141,5 @@
 		AllowedOrigins:   cfg.AllowedOrigins,
 		AllowedMethods:   cfg.AllowedMethods,
 		AllowCredentials: cfg.AllowCredentials,
-	}, nil, nil, false, false, historyDB, indiciesDB)
->>>>>>> 777f5dcd
+	}, nil, nil, false, false, historyDB, indiciesDB, nil)
 }