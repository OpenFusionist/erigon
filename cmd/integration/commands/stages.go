--- conflicted
+++ resolved
@@ -710,7 +710,7 @@
 		ac := agg.MakeContext()
 		defer ac.Close()
 
-		domains := libstate.NewSharedDomains(tx)
+		domains := libstate.NewSharedDomains(tx, logger)
 		defer domains.Close()
 		//txnUm := domains.TxNum()
 		blockNum := domains.BlockNum()
@@ -991,14 +991,10 @@
 		return reset2.WarmupExec(ctx, db)
 	}
 	if reset {
-<<<<<<< HEAD
-		if err := reset2.ResetExec(ctx, db, chain, ""); err != nil {
+		if err := reset2.ResetExec(ctx, db, chain, "", logger); err != nil {
 			return err
 		}
 		return nil
-=======
-		return reset2.ResetExec(ctx, db, chain, "", logger)
->>>>>>> a959387a
 	}
 
 	if txtrace {
