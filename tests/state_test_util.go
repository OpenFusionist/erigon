--- conflicted
+++ resolved
@@ -28,6 +28,7 @@
 	"github.com/holiman/uint256"
 	"github.com/ledgerwatch/erigon/core/state/temporal"
 	"github.com/ledgerwatch/erigon/eth/ethconfig"
+	"github.com/ledgerwatch/erigon/turbo/rpchelper"
 	"golang.org/x/crypto/sha3"
 
 	"github.com/ledgerwatch/erigon-lib/chain"
@@ -46,7 +47,6 @@
 	"github.com/ledgerwatch/erigon/crypto"
 	"github.com/ledgerwatch/erigon/params"
 	"github.com/ledgerwatch/erigon/rlp"
-	"github.com/ledgerwatch/erigon/turbo/rpchelper"
 	"github.com/ledgerwatch/erigon/turbo/trie"
 )
 
@@ -196,16 +196,7 @@
 		return nil, libcommon.Hash{}, UnsupportedForkError{subtest.Fork}
 	}
 
-<<<<<<< HEAD
-	var r state.StateReader
-	if ethconfig.EnableHistoryV4InTest {
-		r = state.NewReaderV4(tx.(kv.TemporalTx))
-	} else {
-		r = state.NewPlainStateReader(tx)
-	}
-=======
 	r := rpchelper.NewLatestStateReader(tx)
->>>>>>> 2c395700
 	statedb := state.New(r)
 
 	var w state.StateWriter
@@ -327,16 +318,12 @@
 }
 
 func MakePreState(rules *chain.Rules, tx kv.RwTx, accounts types.GenesisAlloc, blockNr uint64) (*state.IntraBlockState, error) {
-<<<<<<< HEAD
 	var r state.StateReader
 	if ethconfig.EnableHistoryV4InTest {
 		r = state.NewReaderV4(tx.(kv.TemporalTx))
 	} else {
 		r = state.NewPlainStateReader(tx)
 	}
-=======
-	r := rpchelper.NewLatestStateReader(tx)
->>>>>>> 2c395700
 	statedb := state.New(r)
 	for addr, a := range accounts {
 		statedb.SetCode(addr, a.Code)
@@ -363,12 +350,7 @@
 		}
 	}
 
-	var w state.StateWriter
-	if ethconfig.EnableHistoryV4InTest {
-		w = state.NewWriterV4(tx.(kv.TemporalTx))
-	} else {
-		w = state.NewPlainStateWriter(tx, nil, blockNr+1)
-	}
+	w := rpchelper.NewLatestStateWriter(tx, blockNr-1)
 	// Commit and re-open to start with a clean state.
 	if err := statedb.FinalizeTx(rules, w); err != nil {
 		return nil, err
