--- conflicted
+++ resolved
@@ -281,11 +281,7 @@
 			writeTrace = true
 		}
 
-<<<<<<< HEAD
-		receipt, _, err := ApplyTransaction(chainConfig, blockHashFunc, engine, nil, gp, ibs, stateWriter, header, tx, usedGas, *vmConfig)
-=======
-		receipt, _, err := ApplyTransaction(chainConfig, blockHashFunc, engine, nil, gp, ibs, noop, header, tx, usedGas, *vmConfig, nil /*excessDataGas*/)
->>>>>>> 721f9a49
+		receipt, _, err := ApplyTransaction(chainConfig, blockHashFunc, engine, nil, gp, ibs, stateWriter, header, tx, usedGas, *vmConfig, nil /*excessDataGas*/)
 		if writeTrace {
 			if ftracer, ok := vmConfig.Tracer.(vm.FlushableTracer); ok {
 				ftracer.Flush(tx)
