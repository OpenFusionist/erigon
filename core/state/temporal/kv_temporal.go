--- conflicted
+++ resolved
@@ -504,14 +504,9 @@
 }
 
 // TODO: need remove `gspec` param (move SystemContractCodeLookup feature somewhere)
-<<<<<<< HEAD
-func NewTestDB(tb testing.TB, ctx context.Context, dirs datadir.Dirs, gspec *types.Genesis) (histV3 bool, db kv.RwDB, agg *state.AggregatorV3) {
+func NewTestDB(tb testing.TB, ctx context.Context, dirs datadir.Dirs, gspec *types.Genesis, logger log.Logger) (histV3, txsV3 bool, db kv.RwDB, agg *state.AggregatorV3) {
 	histV3 = ethconfig.EnableHistoryV3InTest
-=======
-func NewTestDB(tb testing.TB, ctx context.Context, dirs datadir.Dirs, gspec *types.Genesis, logger log.Logger) (histV3, txsV3 bool, db kv.RwDB, agg *state.AggregatorV3) {
-	HistoryV3 := ethconfig.EnableHistoryV3InTest
 	TxsV3 := ethconfig.EnableTxsV3InTest
->>>>>>> 7c89afcb
 
 	if tb != nil {
 		db = memdb.NewTestDB(tb)
@@ -519,12 +514,8 @@
 		db = memdb.New(dirs.DataDir)
 	}
 	_ = db.UpdateNosync(context.Background(), func(tx kv.RwTx) error {
-<<<<<<< HEAD
 		_, _ = kvcfg.HistoryV3.WriteOnce(tx, histV3)
-=======
-		_, _ = kvcfg.HistoryV3.WriteOnce(tx, HistoryV3)
 		_, _ = kvcfg.TransactionsV3.WriteOnce(tx, TxsV3)
->>>>>>> 7c89afcb
 		return nil
 	})
 
@@ -549,9 +540,5 @@
 			panic(err)
 		}
 	}
-<<<<<<< HEAD
-	return histV3, db, agg
-=======
-	return HistoryV3, TxsV3, db, agg
->>>>>>> 7c89afcb
+	return histV3, TxsV3, db, agg
 }