--- conflicted
+++ resolved
@@ -485,9 +485,6 @@
 		writeReceipts := nextStagesExpectData || blockNum > cfg.prune.Receipts.PruneTo(to)
 		writeCallTraces := nextStagesExpectData || blockNum > cfg.prune.CallTraces.PruneTo(to)
 
-<<<<<<< HEAD
-		if err = executeBlock(block, tx, batch, cfg, *cfg.vmConfig, writeChangeSets, writeReceipts, writeCallTraces, initialCycle, stateStream, logger); err != nil {
-=======
 		if cfg.silkworm != nil {
 			blockNum, err = cfg.silkworm.ExecuteBlocks(tx, cfg.chainConfig.ChainID, blockNum, to, uint64(cfg.batchSize), writeChangeSets, writeReceipts, writeCallTraces)
 		} else {
@@ -505,7 +502,6 @@
 				p.Signal(os.Interrupt)
 				return nil
 			}
->>>>>>> 47690db6
 			if !errors.Is(err, context.Canceled) {
 				if cfg.silkworm != nil {
 					logger.Warn(fmt.Sprintf("[%s] Execution failed", logPrefix), "block", blockNum, "err", err)
