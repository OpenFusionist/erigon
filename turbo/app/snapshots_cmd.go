--- conflicted
+++ resolved
@@ -440,7 +440,7 @@
 func doMeta(cliCtx *cli.Context) error {
 	fname := cliCtx.String("src")
 	if strings.HasSuffix(fname, ".seg") {
-		src, err := compress.NewDecompressor(fname)
+		src, err := seg.NewDecompressor(fname)
 		if err != nil {
 			return err
 		}
@@ -448,7 +448,7 @@
 		log.Info("meta", "count", src.Count(), "size", datasize.ByteSize(src.Size()).String(), "name", src.FileName())
 	} else if strings.HasSuffix(fname, ".bt") {
 		kvFPath := strings.TrimSuffix(fname, ".bt") + ".kv"
-		src, err := compress.NewDecompressor(kvFPath)
+		src, err := seg.NewDecompressor(kvFPath)
 		if err != nil {
 			return err
 		}
@@ -517,35 +517,6 @@
 	return nil
 }
 
-<<<<<<< HEAD
-=======
-func doRam(cliCtx *cli.Context) error {
-	var logger log.Logger
-	var err error
-	if logger, _, err = debug.Setup(cliCtx, true /* rootLogger */); err != nil {
-		return err
-	}
-	defer logger.Info("Done")
-	args := cliCtx.Args()
-	if args.Len() < 1 {
-		return fmt.Errorf("expecting file path as a first argument")
-	}
-	f := args.First()
-	var m runtime.MemStats
-	dbg.ReadMemStats(&m)
-	before := m.Alloc
-	logger.Info("RAM before open", "alloc", common.ByteCount(m.Alloc), "sys", common.ByteCount(m.Sys))
-	decompressor, err := seg.NewDecompressor(f)
-	if err != nil {
-		return err
-	}
-	defer decompressor.Close()
-	dbg.ReadMemStats(&m)
-	logger.Info("RAM after open", "alloc", common.ByteCount(m.Alloc), "sys", common.ByteCount(m.Sys), "diff", common.ByteCount(m.Alloc-before))
-	return nil
-}
-
->>>>>>> b834746b
 func doIndicesCommand(cliCtx *cli.Context) error {
 	logger, _, err := debug.Setup(cliCtx, true /* rootLogger */)
 	if err != nil {
@@ -984,7 +955,7 @@
 			return err
 		}
 		defer src.Close()
-		dst, err := seg.NewCompressor(ctx, "compress", dstF, dirs.Tmp, compress.MinPatternScore, estimate.CompressSnapshot.Workers(), log.LvlInfo, logger)
+		dst, err := seg.NewCompressor(ctx, "compress", dstF, dirs.Tmp, seg.MinPatternScore, estimate.CompressSnapshot.Workers(), log.LvlInfo, logger)
 		if err != nil {
 			return err
 		}
