--- conflicted
+++ resolved
@@ -87,13 +87,8 @@
 		},
 		{
 			name: "custom block in DB, genesis == nil",
-<<<<<<< HEAD
-			fn: func(t *testing.T, db kv.RwDB) (*chain.Config, *types.Block, error) {
-				core.MustCommitGenesis(&customg, db, tmpdir)
-=======
-			fn: func(db kv.RwDB) (*chain.Config, *types.Block, error) {
-				core.MustCommitGenesis(&customg, db, tmpdir, logger)
->>>>>>> a959387a
+			fn: func(t *testing.T, db kv.RwDB) (*chain.Config, *types.Block, error) {
+				core.MustCommitGenesis(&customg, db, tmpdir, logger)
 				return core.CommitGenesisBlock(db, nil, tmpdir, logger)
 			},
 			wantHash:   customghash,
@@ -101,13 +96,8 @@
 		},
 		{
 			name: "custom block in DB, genesis == sepolia",
-<<<<<<< HEAD
-			fn: func(t *testing.T, db kv.RwDB) (*chain.Config, *types.Block, error) {
-				core.MustCommitGenesis(&customg, db, tmpdir)
-=======
-			fn: func(db kv.RwDB) (*chain.Config, *types.Block, error) {
-				core.MustCommitGenesis(&customg, db, tmpdir, logger)
->>>>>>> a959387a
+			fn: func(t *testing.T, db kv.RwDB) (*chain.Config, *types.Block, error) {
+				core.MustCommitGenesis(&customg, db, tmpdir, logger)
 				return core.CommitGenesisBlock(db, core.SepoliaGenesisBlock(), tmpdir, logger)
 			},
 			wantErr:    &types.GenesisMismatchError{Stored: customghash, New: params.SepoliaGenesisHash},
@@ -116,13 +106,8 @@
 		},
 		{
 			name: "custom block in DB, genesis == bor-mainnet",
-<<<<<<< HEAD
-			fn: func(t *testing.T, db kv.RwDB) (*chain.Config, *types.Block, error) {
-				core.MustCommitGenesis(&customg, db, tmpdir)
-=======
-			fn: func(db kv.RwDB) (*chain.Config, *types.Block, error) {
-				core.MustCommitGenesis(&customg, db, tmpdir, logger)
->>>>>>> a959387a
+			fn: func(t *testing.T, db kv.RwDB) (*chain.Config, *types.Block, error) {
+				core.MustCommitGenesis(&customg, db, tmpdir, logger)
 				return core.CommitGenesisBlock(db, core.BorMainnetGenesisBlock(), tmpdir, logger)
 			},
 			wantErr:    &types.GenesisMismatchError{Stored: customghash, New: params.BorMainnetGenesisHash},
@@ -131,13 +116,8 @@
 		},
 		{
 			name: "custom block in DB, genesis == mumbai",
-<<<<<<< HEAD
-			fn: func(t *testing.T, db kv.RwDB) (*chain.Config, *types.Block, error) {
-				core.MustCommitGenesis(&customg, db, tmpdir)
-=======
-			fn: func(db kv.RwDB) (*chain.Config, *types.Block, error) {
-				core.MustCommitGenesis(&customg, db, tmpdir, logger)
->>>>>>> a959387a
+			fn: func(t *testing.T, db kv.RwDB) (*chain.Config, *types.Block, error) {
+				core.MustCommitGenesis(&customg, db, tmpdir, logger)
 				return core.CommitGenesisBlock(db, core.MumbaiGenesisBlock(), tmpdir, logger)
 			},
 			wantErr:    &types.GenesisMismatchError{Stored: customghash, New: params.MumbaiGenesisHash},
@@ -146,13 +126,8 @@
 		},
 		{
 			name: "custom block in DB, genesis == amoy",
-<<<<<<< HEAD
-			fn: func(t *testing.T, db kv.RwDB) (*chain.Config, *types.Block, error) {
-				core.MustCommitGenesis(&customg, db, tmpdir)
-=======
-			fn: func(db kv.RwDB) (*chain.Config, *types.Block, error) {
-				core.MustCommitGenesis(&customg, db, tmpdir, logger)
->>>>>>> a959387a
+			fn: func(t *testing.T, db kv.RwDB) (*chain.Config, *types.Block, error) {
+				core.MustCommitGenesis(&customg, db, tmpdir, logger)
 				return core.CommitGenesisBlock(db, core.AmoyGenesisBlock(), tmpdir, logger)
 			},
 			wantErr:    &types.GenesisMismatchError{Stored: customghash, New: params.AmoyGenesisHash},
@@ -161,13 +136,8 @@
 		},
 		{
 			name: "compatible config in DB",
-<<<<<<< HEAD
-			fn: func(t *testing.T, db kv.RwDB) (*chain.Config, *types.Block, error) {
-				core.MustCommitGenesis(&oldcustomg, db, tmpdir)
-=======
-			fn: func(db kv.RwDB) (*chain.Config, *types.Block, error) {
+			fn: func(t *testing.T, db kv.RwDB) (*chain.Config, *types.Block, error) {
 				core.MustCommitGenesis(&oldcustomg, db, tmpdir, logger)
->>>>>>> a959387a
 				return core.CommitGenesisBlock(db, &customg, tmpdir, logger)
 			},
 			wantHash:   customghash,
