// Copyright 2017 The go-ethereum Authors
// This file is part of the go-ethereum library.
//
// The go-ethereum library is free software: you can redistribute it and/or modify
// it under the terms of the GNU Lesser General Public License as published by
// the Free Software Foundation, either version 3 of the License, or
// (at your option) any later version.
//
// The go-ethereum library is distributed in the hope that it will be useful,
// but WITHOUT ANY WARRANTY; without even the implied warranty of
// MERCHANTABILITY or FITNESS FOR A PARTICULAR PURPOSE. See the
// GNU Lesser General Public License for more details.
//
// You should have received a copy of the GNU Lesser General Public License
// along with the go-ethereum library. If not, see <http://www.gnu.org/licenses/>.

package stages_test

import (
	"context"
	"math/big"
	"reflect"
	"testing"

	"github.com/davecgh/go-spew/spew"
	"github.com/ledgerwatch/erigon-lib/chain"
	libcommon "github.com/ledgerwatch/erigon-lib/common"
	"github.com/ledgerwatch/erigon-lib/common/datadir"
	"github.com/ledgerwatch/erigon-lib/kv"
	"github.com/ledgerwatch/erigon/core"
	"github.com/ledgerwatch/erigon/core/rawdb"
	"github.com/ledgerwatch/erigon/core/state/temporal"
	"github.com/ledgerwatch/erigon/core/types"
	"github.com/ledgerwatch/erigon/crypto"
	"github.com/ledgerwatch/erigon/params"
	"github.com/ledgerwatch/erigon/turbo/stages"
	"github.com/ledgerwatch/log/v3"
)

func TestSetupGenesis(t *testing.T) {
	var (
		customghash = libcommon.HexToHash("0x89c99d90b79719238d2645c7642f2c9295246e80775b38cfd162b696817fbd50")
		customg     = types.Genesis{
			Config: &chain.Config{ChainID: big.NewInt(1), HomesteadBlock: big.NewInt(3)},
			Alloc: types.GenesisAlloc{
				{1}: {Balance: big.NewInt(1), Storage: map[libcommon.Hash]libcommon.Hash{{1}: {1}}},
			},
		}
		oldcustomg = customg
		tmpdir     = t.TempDir()
	)
	logger := log.New()
	oldcustomg.Config = &chain.Config{ChainID: big.NewInt(1), HomesteadBlock: big.NewInt(2)}
	tests := []struct {
		wantErr    error
		fn         func(kv.RwDB) (*chain.Config, *types.Block, error)
		wantConfig *chain.Config
		name       string
		wantHash   libcommon.Hash
	}{
		{
			name: "genesis without ChainConfig",
			fn: func(db kv.RwDB) (*chain.Config, *types.Block, error) {
				return core.CommitGenesisBlock(db, new(types.Genesis), tmpdir, logger)
			},
			wantErr:    types.ErrGenesisNoConfig,
			wantConfig: params.AllProtocolChanges,
		},
		{
			name: "no block in DB, genesis == nil",
			fn: func(db kv.RwDB) (*chain.Config, *types.Block, error) {
				return core.CommitGenesisBlock(db, nil, tmpdir, logger)
			},
			wantHash:   params.MainnetGenesisHash,
			wantConfig: params.MainnetChainConfig,
		},
		{
			name: "mainnet block in DB, genesis == nil",
			fn: func(db kv.RwDB) (*chain.Config, *types.Block, error) {
				return core.CommitGenesisBlock(db, nil, tmpdir, logger)
			},
			wantHash:   params.MainnetGenesisHash,
			wantConfig: params.MainnetChainConfig,
		},
		{
			name: "custom block in DB, genesis == nil",
			fn: func(db kv.RwDB) (*chain.Config, *types.Block, error) {
				core.MustCommitGenesis(&customg, db, tmpdir)
				return core.CommitGenesisBlock(db, nil, tmpdir, logger)
			},
			wantHash:   customghash,
			wantConfig: customg.Config,
		},
		{
			name: "custom block in DB, genesis == sepolia",
			fn: func(db kv.RwDB) (*chain.Config, *types.Block, error) {
				core.MustCommitGenesis(&customg, db, tmpdir)
				return core.CommitGenesisBlock(db, core.SepoliaGenesisBlock(), tmpdir, logger)
			},
			wantErr:    &types.GenesisMismatchError{Stored: customghash, New: params.SepoliaGenesisHash},
			wantHash:   params.SepoliaGenesisHash,
			wantConfig: params.SepoliaChainConfig,
		},
		{
			name: "compatible config in DB",
			fn: func(db kv.RwDB) (*chain.Config, *types.Block, error) {
				core.MustCommitGenesis(&oldcustomg, db, tmpdir)
				return core.CommitGenesisBlock(db, &customg, tmpdir, logger)
			},
			wantHash:   customghash,
			wantConfig: customg.Config,
		},
		{
			name: "incompatible config in DB",
			fn: func(db kv.RwDB) (*chain.Config, *types.Block, error) {
				// Commit the 'old' genesis block with Homestead transition at #2.
				// Advance to block #4, past the homestead transition block of customg.
				key, _ := crypto.HexToECDSA("b71c71a67e1177ad4e901695e1b4b9ee17ae16c6668d313eac2f96dbcda3f291")
				m := stages.MockWithGenesis(t, &oldcustomg, key, false)

				chain, err := core.GenerateChain(m.ChainConfig, m.Genesis, m.Engine, m.DB, 4, nil, false /* intermediateHashes */)
				if err != nil {
					return nil, nil, err
				}
				if err = m.InsertChain(chain); err != nil {
					return nil, nil, err
				}
				// This should return a compatibility error.
				return core.CommitGenesisBlock(m.DB, &customg, tmpdir, logger)
			},
			wantHash:   customghash,
			wantConfig: customg.Config,
			wantErr: &chain.ConfigCompatError{
				What:         "Homestead fork block",
				StoredConfig: big.NewInt(2),
				NewConfig:    big.NewInt(3),
				RewindTo:     1,
			},
		},
	}

	for _, test := range tests {
		test := test
		t.Run(test.name, func(t *testing.T) {
<<<<<<< HEAD
			_, db, _ := temporal.NewTestDB(t, context.Background(), datadir.New(tmpdir), nil)
=======
			_, _, db, _ := temporal.NewTestDB(t, context.Background(), datadir.New(tmpdir), nil, log.New())
>>>>>>> 695b8e5f
			config, genesis, err := test.fn(db)
			// Check the return values.
			if !reflect.DeepEqual(err, test.wantErr) {
				spew := spew.ConfigState{DisablePointerAddresses: true, DisableCapacities: true}
				t.Fatalf("%s: returned error %#v, want %#v", test.name, spew.NewFormatter(err), spew.NewFormatter(test.wantErr))
			}
			if !reflect.DeepEqual(config, test.wantConfig) {
				t.Errorf("%s:\nreturned %v\nwant     %v", test.name, config, test.wantConfig)
			}

			if test.wantHash == (libcommon.Hash{}) {
				if genesis != nil {
					t.Fatalf("%s: returned non-nil genesis block, want nil", test.name)
				}
				return
			}

			if genesis.Hash() != test.wantHash {
				t.Errorf("%s: returned hash %s, want %s", test.name, genesis.Hash().Hex(), test.wantHash.Hex())
			} else if err == nil {
				if dbErr := db.View(context.Background(), func(tx kv.Tx) error {
					// Check database content.
					stored := rawdb.ReadBlock(tx, test.wantHash, 0)
					if stored.Hash() != test.wantHash {
						t.Errorf("%s: block in DB has hash %s, want %s", test.name, stored.Hash(), test.wantHash)
					}
					return nil
				}); dbErr != nil {
					t.Fatal(err)
				}
			}
		})
	}
}<|MERGE_RESOLUTION|>--- conflicted
+++ resolved
@@ -142,11 +142,7 @@
 	for _, test := range tests {
 		test := test
 		t.Run(test.name, func(t *testing.T) {
-<<<<<<< HEAD
-			_, db, _ := temporal.NewTestDB(t, context.Background(), datadir.New(tmpdir), nil)
-=======
 			_, _, db, _ := temporal.NewTestDB(t, context.Background(), datadir.New(tmpdir), nil, log.New())
->>>>>>> 695b8e5f
 			config, genesis, err := test.fn(db)
 			// Check the return values.
 			if !reflect.DeepEqual(err, test.wantErr) {
